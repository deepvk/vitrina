import torch
from typing import TypedDict
from torch.nn.utils.rnn import pad_sequence
from torch.utils.data import IterableDataset

from src.datasets.translation_datasets import NLLBDataset
<<<<<<< HEAD
from src.utils.augmentation import TextAugmentationWrapper, AugmentationWord
=======
from src.utils.augmentation import TextAugmentationWrapper
>>>>>>> d4d0865e
from src.utils.slicer import VTRSlicer


class DatasetSample(TypedDict):
    """Type definition for a sample in a sequence classification dataset.
    Example:
        {"text": "скотина! что сказать", "label": 1}
    """

    text: str
    label: int


class SLDatasetSample(TypedDict):
    """Type definition for a sample in a sequence labeling dataset.
    Example:
        {"text": [("cкотина", 0), ("!", 0), ("что", 0), ("сказать", 0)], "label": 1}
    """

    text: list[tuple[str, int]]
    label: int


def collate_batch_common(slices: list[torch.Tensor], labels: list[int]):
    # [batch size; most slices; font size; window size]
    batched_slices = pad_sequence(slices, batch_first=True, padding_value=0.0).float()
    bs, ms, _, _ = batched_slices.shape

    # [batch size; most slices]
    attention_mask = torch.zeros((bs, ms), dtype=torch.float)
    for i, s in enumerate(slices):
        attention_mask[i, : len(s)] = 1

    return {
        "slices": batched_slices,
        "attention_mask": attention_mask,
        "labels": torch.tensor(labels, dtype=torch.float),
    }


class AugmentationDataset(IterableDataset):
<<<<<<< HEAD
    def __init__(
        self,
        dataset: NLLBDataset,
        augmentations: list[tuple[AugmentationWord, float]],
        proba_per_text: float,
        expected_changes_per_text: float,
        max_augmentations: int,
    ):
        self.dataset = dataset
        self.augmentation = TextAugmentationWrapper(
            augmentations=augmentations,
            proba_per_text=proba_per_text,
            expected_changes_per_text=expected_changes_per_text,
            max_augmentations=max_augmentations,
=======
    def __init__(self, dataset: NLLBDataset, leet_symbols: dict, cluster_symbols: dict, proba_per_text: float):
        self.dataset = dataset
        self.augmentation = TextAugmentationWrapper(
            leet_symbols=leet_symbols, cluster_symbols=cluster_symbols, proba_per_text=proba_per_text
>>>>>>> d4d0865e
        )

    def __iter__(self):
        iterator = iter(self.dataset)
        while True:
            try:
                text, label = next(iterator)
            except StopIteration:
                return
            else:
                noisy_text = self.augmentation(text)
                yield noisy_text, label

    def get_num_classes(self):
        return self.dataset.get_num_classes()

    def collate_function(self, batch: list[tuple[torch.Tensor, int]]) -> dict[str, torch.Tensor]:
        slices, labels = [list(item) for item in zip(*batch)]
        return collate_batch_common(slices, labels)


class SlicesDataset(IterableDataset):
    def __init__(
<<<<<<< HEAD
        self,
        dataset: AugmentationDataset,
        char2array: dict,
        window_size: int = 32,
        stride: int = 5,
        max_seq_len: int = 512,
=======
        self, dataset: NLLBDataset, char2array: dict, window_size: int = 32, stride: int = 5, max_seq_len: int = 512
>>>>>>> d4d0865e
    ):
        self.dataset = dataset
        self.max_seq_len = max_seq_len
        self.slicer = VTRSlicer(char2array=char2array, window_size=window_size, stride=stride)

    def __iter__(self):
        iterator = iter(self.dataset)
        while True:
            try:
                text, label = next(iterator)
            except StopIteration:
                return
            else:
                slices = self.slicer(text)
                slices = slices[: self.max_seq_len]
                yield slices, label

    def get_num_classes(self):
        return self.dataset.get_num_classes()

    def collate_function(self, batch: list[tuple[torch.Tensor, int]]) -> dict[str, torch.Tensor]:
        slices, labels = [list(item) for item in zip(*batch)]
        return collate_batch_common(slices, labels)<|MERGE_RESOLUTION|>--- conflicted
+++ resolved
@@ -4,11 +4,7 @@
 from torch.utils.data import IterableDataset
 
 from src.datasets.translation_datasets import NLLBDataset
-<<<<<<< HEAD
 from src.utils.augmentation import TextAugmentationWrapper, AugmentationWord
-=======
-from src.utils.augmentation import TextAugmentationWrapper
->>>>>>> d4d0865e
 from src.utils.slicer import VTRSlicer
 
 
@@ -50,7 +46,6 @@
 
 
 class AugmentationDataset(IterableDataset):
-<<<<<<< HEAD
     def __init__(
         self,
         dataset: NLLBDataset,
@@ -65,12 +60,6 @@
             proba_per_text=proba_per_text,
             expected_changes_per_text=expected_changes_per_text,
             max_augmentations=max_augmentations,
-=======
-    def __init__(self, dataset: NLLBDataset, leet_symbols: dict, cluster_symbols: dict, proba_per_text: float):
-        self.dataset = dataset
-        self.augmentation = TextAugmentationWrapper(
-            leet_symbols=leet_symbols, cluster_symbols=cluster_symbols, proba_per_text=proba_per_text
->>>>>>> d4d0865e
         )
 
     def __iter__(self):
@@ -94,16 +83,12 @@
 
 class SlicesDataset(IterableDataset):
     def __init__(
-<<<<<<< HEAD
         self,
         dataset: AugmentationDataset,
         char2array: dict,
         window_size: int = 32,
         stride: int = 5,
         max_seq_len: int = 512,
-=======
-        self, dataset: NLLBDataset, char2array: dict, window_size: int = 32, stride: int = 5, max_seq_len: int = 512
->>>>>>> d4d0865e
     ):
         self.dataset = dataset
         self.max_seq_len = max_seq_len
