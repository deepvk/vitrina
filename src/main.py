from argparse import ArgumentParser, Namespace

from loguru import logger
from torch.nn import CrossEntropyLoss
from torch.utils.data import Dataset

from src.datasets.bert_dataset import BERTDataset
from src.datasets.bert_dataset_sl import BERTDatasetSL
from src.datasets.vtr_dataset import VTRDataset, VTRDatasetOCR
from src.datasets.vtr_dataset_sl import VTRDatasetSL
from src.models.ttr.classifier import TokensToxicClassifier
from src.models.ttr.sequence_labeler import TextTokensSequenceLabeler
from src.models.vtr.classifier import VisualToxicClassifier
from src.models.vtr.sequence_labeler import VisualTextSequenceLabeler
from src.utils.common import load_json, BceLossForTokenClassification
from src.utils.config import TransformerConfig, TrainingConfig, VTRConfig
from src.utils.train import train


def configure_arg_parser() -> ArgumentParser:
    arg_parser = ArgumentParser()
    arg_parser.add_argument(
        "--train-data", type=str, default=f"resources/data/train_dataset.jsonl", help="Path to train dataset."
    )
    arg_parser.add_argument("--val-data", type=str, default=None, help="Path to validation dataset.")
    arg_parser.add_argument("--test-data", type=str, default=None, help="Path to test dataset.")

    arg_parser.add_argument("--tokenizer", type=str, default=None, help="Path to tokenizer [only for vanilla model].")

    arg_parser.add_argument("--vtr", action="store_true", help="Use Visual Token Representations.")
    arg_parser.add_argument("--sl", action="store_true", help="Use Sequence Labeling task.")

    arg_parser.add_argument("--no-ocr", action="store_true", help="Do not use OCR with visual models.")

    arg_parser = VTRConfig.add_to_arg_parser(arg_parser)
    arg_parser = TransformerConfig.add_to_arg_parser(arg_parser)
    arg_parser = TrainingConfig.add_to_arg_parser(arg_parser)
    return arg_parser


def train_vanilla_encoder(args: Namespace, train_data: list, val_data: list = None, test_data: list = None):
    logger.info("Training Vanilla Encoder for sequence classification.")
    model_config = TransformerConfig.from_arguments(args)
    training_config = TrainingConfig.from_arguments(args)

    train_dataset = BERTDataset(train_data, args.tokenizer, training_config.max_seq_len)
    val_dataset = BERTDataset(val_data, args.tokenizer, training_config.max_seq_len) if val_data else None
    test_dataset = BERTDataset(test_data, args.tokenizer, training_config.max_seq_len) if test_data else None

    model = TokensToxicClassifier(
        vocab_size=train_dataset.tokenizer.vocab_size,
        num_layers=model_config.num_layers,
        hidden_size=model_config.emb_size,
        num_classes=model_config.num_classes,
        num_attention_heads=model_config.n_head,
        dropout=model_config.dropout,
    )
    criterion = CrossEntropyLoss()

    train(
        model, train_dataset, criterion, training_config, sl=False, val_dataset=val_dataset, test_dataset=test_dataset
    )


def train_vanilla_encoder_sl(args: Namespace, train_data: list, val_data: list = None, test_data: list = None):
    logger.info("Training Vanilla Encoder for sequence labeling.")
    model_config = TransformerConfig.from_arguments(args)
    training_config = TrainingConfig.from_arguments(args)

    train_dataset = BERTDatasetSL(train_data, args.tokenizer, training_config.max_seq_len)
    val_dataset = BERTDatasetSL(val_data, args.tokenizer, training_config.max_seq_len) if val_data else None
    test_dataset = BERTDatasetSL(test_data, args.tokenizer, training_config.max_seq_len) if test_data else None

    model = TextTokensSequenceLabeler(
        vocab_size=train_dataset.tokenizer.vocab_size,
        num_layers=model_config.num_layers,
        hidden_size=model_config.emb_size,
        num_attention_heads=model_config.n_head,
        dropout=model_config.dropout,
    )
    criterion = BceLossForTokenClassification()

    train(model, train_dataset, criterion, training_config, sl=True, val_dataset=val_dataset, test_dataset=test_dataset)


def train_vtr_encoder(args: Namespace, train_data: list, val_data: list = None, test_data: list = None):
    logger.info("Training Visual Token Representation Encoder for sequence classification.")
    model_config = TransformerConfig.from_arguments(args)
    training_config = TrainingConfig.from_arguments(args)
    vtr = VTRConfig.from_arguments(args)

<<<<<<< HEAD
    model_args = (
        vtr.font_size,
        vtr.window_size,
        vtr.kernel_size,
        training_config.max_seq_len,
        model_config.emb_size,
        model_config.n_head,
        model_config.num_layers,
        model_config.dropout,
        vtr.out_channels,
        not args.no_ocr,
    )
=======
    model = VisualToxicClassifier(
        height=vtr.font_size,
        width=vtr.window_size,
        kernel_size=vtr.kernel_size,
        out_channels=vtr.out_channels,
        num_layers=model_config.num_layers,
        hidden_size=model_config.emb_size,
        num_attention_heads=model_config.n_head,
        num_classes=model_config.num_classes,
        dropout=model_config.dropout,
    )
    criterion = CrossEntropyLoss()

>>>>>>> 985b77fe
    dataset_args = (vtr.font, vtr.font_size, vtr.window_size, vtr.stride, training_config.max_seq_len)
    if args.no_ocr:
        train_dataset: Dataset = VTRDataset(train_data, *dataset_args)
        val_dataset: Dataset = VTRDataset(val_data, *dataset_args) if val_data else None
        test_dataset: Dataset = VTRDataset(test_data, *dataset_args) if test_data else None

        model = VisualToxicClassifier(*model_args)

    else:
        train_dataset = VTRDatasetOCR(train_data, ratio=vtr.ratio, *dataset_args)
        val_dataset = VTRDatasetOCR(val_data, ratio=vtr.ratio, *dataset_args) if val_data else None
        test_dataset = VTRDatasetOCR(test_data, ratio=vtr.ratio, *dataset_args) if test_data else None

        model = VisualToxicClassifier(
            hidden_size_ocr=vtr.hidden_size_ocr,
            num_layers_ocr=vtr.num_layers_ocr,
            num_classes_ocr=len(train_dataset.char_set),
            *model_args,
        )

    criterion = BCEWithLogitsLoss()

    train(
        model,
        train_dataset,
        criterion,
        training_config,
        sl=False,
        val_dataset=val_dataset,
        test_dataset=test_dataset,
        ocr_flag=not args.no_ocr,
    )


def train_vtr_encoder_sl(args: Namespace, train_data: list, val_data: list = None, test_data: list = None):
    logger.info("Training Visual Token Representation Encoder for sequence labeling.")
    model_config = TransformerConfig.from_arguments(args)
    training_config = TrainingConfig.from_arguments(args)
    vtr = VTRConfig.from_arguments(args)

    model = VisualTextSequenceLabeler(
        height=vtr.font_size,
        width=vtr.window_size,
        kernel_size=vtr.kernel_size,
        out_channels=vtr.out_channels,
        emb_size=model_config.emb_size,
        num_layers=model_config.num_layers,
        n_heads=model_config.n_head,
        dropout=model_config.dropout,
    )
    criterion = BceLossForTokenClassification()

    dataset_args = (vtr.font, vtr.font_size, vtr.window_size, vtr.stride, training_config.max_seq_len)
    train_dataset = VTRDatasetSL(train_data, *dataset_args)
    val_dataset = VTRDatasetSL(val_data, *dataset_args) if val_data else None
    test_dataset = VTRDatasetSL(test_data, *dataset_args) if test_data else None

    train(model, train_dataset, criterion, training_config, sl=True, val_dataset=val_dataset, test_dataset=test_dataset)


def main(args: Namespace):
    if not args.vtr and not args.tokenizer:
        logger.error("You should specify tokenizer path for vanilla model.")
        return

    logger.info("Loading data...")
    train_data = load_json(args.train_data)
    val_data = load_json(args.val_data) if args.val_data else None
    test_data = load_json(args.test_data) if args.test_data else None

    if args.vtr and args.sl:
        train_vtr_encoder_sl(args, train_data, val_data, test_data)
    elif args.vtr:
        train_vtr_encoder(args, train_data, val_data, test_data)
    elif args.sl:
        train_vanilla_encoder_sl(args, train_data, val_data, test_data)
    else:
        train_vanilla_encoder(args, train_data, val_data, test_data)


if __name__ == "__main__":
    _args = configure_arg_parser().parse_args()
    main(_args)<|MERGE_RESOLUTION|>--- conflicted
+++ resolved
@@ -1,4 +1,5 @@
 from argparse import ArgumentParser, Namespace
+from typing import TypedDict
 
 from loguru import logger
 from torch.nn import CrossEntropyLoss
@@ -89,7 +90,6 @@
     training_config = TrainingConfig.from_arguments(args)
     vtr = VTRConfig.from_arguments(args)
 
-<<<<<<< HEAD
     model_args = (
         vtr.font_size,
         vtr.window_size,
@@ -102,21 +102,7 @@
         vtr.out_channels,
         not args.no_ocr,
     )
-=======
-    model = VisualToxicClassifier(
-        height=vtr.font_size,
-        width=vtr.window_size,
-        kernel_size=vtr.kernel_size,
-        out_channels=vtr.out_channels,
-        num_layers=model_config.num_layers,
-        hidden_size=model_config.emb_size,
-        num_attention_heads=model_config.n_head,
-        num_classes=model_config.num_classes,
-        dropout=model_config.dropout,
-    )
-    criterion = CrossEntropyLoss()
 
->>>>>>> 985b77fe
     dataset_args = (vtr.font, vtr.font_size, vtr.window_size, vtr.stride, training_config.max_seq_len)
     if args.no_ocr:
         train_dataset: Dataset = VTRDataset(train_data, *dataset_args)
@@ -137,7 +123,7 @@
             *model_args,
         )
 
-    criterion = BCEWithLogitsLoss()
+    criterion = CrossEntropyLoss()
 
     train(
         model,
