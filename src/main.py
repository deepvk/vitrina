from argparse import ArgumentParser, Namespace

from loguru import logger
from torch.nn import BCEWithLogitsLoss
from torch.utils.data import Dataset

from src.datasets.bert_dataset import BERTDataset
from src.datasets.bert_dataset_sl import BERTDatasetSL
from src.datasets.vtr_dataset import VTRDataset, VTRDatasetOCR
from src.datasets.vtr_dataset_sl import VTRDatasetSL
from src.models.ttr.classifier import TokensToxicClassifier
from src.models.ttr.sequence_labeler import TextTokensSequenceLabeler
from src.models.vtr.classifier import VisualToxicClassifier
from src.models.vtr.sequence_labeler import VisualTextSequenceLabeler
from src.utils.common import load_json, BceLossForTokenClassification
from src.utils.config import TransformerConfig, TrainingConfig, VTRConfig
from src.utils.train import train


def configure_arg_parser() -> ArgumentParser:
    arg_parser = ArgumentParser()
    arg_parser.add_argument(
        "--train-data", type=str, default=f"resources/data/train_dataset.jsonl", help="Path to train dataset."
    )
    arg_parser.add_argument("--val-data", type=str, default=None, help="Path to validation dataset.")
    arg_parser.add_argument("--test-data", type=str, default=None, help="Path to test dataset.")

    arg_parser.add_argument("--tokenizer", type=str, default=None, help="Path to tokenizer [only for vanilla model].")

    arg_parser.add_argument("--vtr", action="store_true", help="Use Visual Token Representations.")
    arg_parser.add_argument("--sl", action="store_true", help="Use Sequence Labeling task.")

    arg_parser.add_argument("--no-ocr", action="store_true", help="Do not use OCR with visual models.")

    arg_parser = VTRConfig.add_to_arg_parser(arg_parser)
    arg_parser = TransformerConfig.add_to_arg_parser(arg_parser)
    arg_parser = TrainingConfig.add_to_arg_parser(arg_parser)
    return arg_parser


def train_vanilla_encoder(args: Namespace, train_data: list, val_data: list = None, test_data: list = None):
    logger.info("Training Vanilla Encoder for sequence classification.")
    model_config = TransformerConfig.from_arguments(args)
    training_config = TrainingConfig.from_arguments(args)

    model = TokensToxicClassifier(
        num_layers=model_config.num_layers,
        hidden_size=model_config.emb_size,
        num_attention_heads=model_config.n_head,
        dropout=model_config.dropout,
    )
    criterion = BCEWithLogitsLoss()

    train_dataset = BERTDataset(train_data, args.tokenizer, training_config.max_seq_len)
    val_dataset = BERTDataset(val_data, args.tokenizer, training_config.max_seq_len) if val_data else None
    test_dataset = BERTDataset(test_data, args.tokenizer, training_config.max_seq_len) if test_data else None

    train(
        model, train_dataset, criterion, training_config, sl=False, val_dataset=val_dataset, test_dataset=test_dataset
    )


def train_vanilla_encoder_sl(args: Namespace, train_data: list, val_data: list = None, test_data: list = None):
    logger.info("Training Vanilla Encoder for sequence labeling.")
    model_config = TransformerConfig.from_arguments(args)
    training_config = TrainingConfig.from_arguments(args)

    model = TextTokensSequenceLabeler(
        num_layers=model_config.num_layers,
        hidden_size=model_config.emb_size,
        num_attention_heads=model_config.n_head,
        dropout=model_config.dropout,
    )
    criterion = BceLossForTokenClassification()

    train_dataset = BERTDatasetSL(train_data, args.tokenizer, training_config.max_seq_len)
    val_dataset = BERTDatasetSL(val_data, args.tokenizer, training_config.max_seq_len) if val_data else None
    test_dataset = BERTDatasetSL(test_data, args.tokenizer, training_config.max_seq_len) if test_data else None

    train(model, train_dataset, criterion, training_config, sl=True, val_dataset=val_dataset, test_dataset=test_dataset)


def train_vtr_encoder(args: Namespace, train_data: list, val_data: list = None, test_data: list = None):
    logger.info("Training Visual Token Representation Encoder for sequence classification.")
<<<<<<< HEAD
    ocr_flag = False if args.no_ocr else True
    logger.info(f"OCR: {ocr_flag}")
=======
    logger.info(f"OCR: {not args.no_ocr}")
>>>>>>> 85608f39
    model_config = TransformerConfig.from_arguments(args)
    training_config = TrainingConfig.from_arguments(args)
    vtr = VTRConfig.from_arguments(args)

    model = VisualToxicClassifier(
        height=vtr.font_size,
        width=vtr.window_size,
        kernel_size=vtr.kernel_size,
        out_channels=vtr.out_channels,
        num_layers=model_config.num_layers,
        hidden_size=model_config.emb_size,
        num_attention_heads=model_config.n_head,
        dropout=model_config.dropout,
<<<<<<< HEAD
        ocr_flag=ocr_flag,
    )
    criterion = BCEWithLogitsLoss()

    if ocr_flag:
        train_dataset: Dataset = VTRDatasetOCR(
            train_data,
            vtr.font,
            vtr.font_size,
            vtr.window_size,
            vtr.stride,
            training_config.max_seq_len,
            vtr.ratio,
        )
        val_dataset: Dataset = (
            VTRDatasetOCR(
                val_data,
                vtr.font,
                vtr.font_size,
                vtr.window_size,
                vtr.stride,
                training_config.max_seq_len,
                vtr.ratio,
            )
            if val_data
            else None
        )
        test_dataset: Dataset = (
            VTRDatasetOCR(
                test_data,
                vtr.font,
                vtr.font_size,
                vtr.window_size,
                vtr.stride,
                training_config.max_seq_len,
                vtr.ratio,
            )
            if test_data
            else None
        )
    else:
        train_dataset = VTRDataset(
            train_data,
            vtr.font,
            vtr.font_size,
            vtr.window_size,
            vtr.stride,
            training_config.max_seq_len,
        )
        val_dataset = (
            VTRDataset(
                val_data,
                vtr.font,
                vtr.font_size,
                vtr.window_size,
                vtr.stride,
                training_config.max_seq_len,
=======
        ocr_flag=not args.no_ocr,
    )
    criterion = BCEWithLogitsLoss()

    if args.no_ocr:
        train_dataset: Dataset = VTRDataset(
            train_data, vtr.font, vtr.font_size, vtr.window_size, vtr.stride, training_config.max_seq_len
        )

        val_dataset: Dataset = (
            VTRDataset(val_data, vtr.font, vtr.font_size, vtr.window_size, vtr.stride, training_config.max_seq_len)
            if val_data
            else None
        )

        test_dataset: Dataset = (
            VTRDataset(test_data, vtr.font, vtr.font_size, vtr.window_size, vtr.stride, training_config.max_seq_len)
            if test_data
            else None
        )

    else:
        train_dataset = VTRDatasetOCR(
            train_data, vtr.font, vtr.font_size, vtr.window_size, vtr.stride, training_config.max_seq_len, vtr.ratio
        )

        val_dataset = (
            VTRDatasetOCR(
                val_data, vtr.font, vtr.font_size, vtr.window_size, vtr.stride, training_config.max_seq_len, vtr.ratio
>>>>>>> 85608f39
            )
            if val_data
            else None
        )
<<<<<<< HEAD
        test_dataset = (
            VTRDataset(
                test_data,
                vtr.font,
                vtr.font_size,
                vtr.window_size,
                vtr.stride,
                training_config.max_seq_len,
=======

        test_dataset = (
            VTRDatasetOCR(
                test_data, vtr.font, vtr.font_size, vtr.window_size, vtr.stride, training_config.max_seq_len, vtr.ratio
>>>>>>> 85608f39
            )
            if test_data
            else None
        )

    train(
        model,
        train_dataset,
        criterion,
        training_config,
        sl=False,
        val_dataset=val_dataset,
        test_dataset=test_dataset,
<<<<<<< HEAD
        ocr_flag=ocr_flag,
=======
        ocr_flag=not args.no_ocr,
>>>>>>> 85608f39
    )


def train_vtr_encoder_sl(args: Namespace, train_data: list, val_data: list = None, test_data: list = None):
    logger.info("Training Visual Token Representation Encoder for sequence labeling.")
    model_config = TransformerConfig.from_arguments(args)
    training_config = TrainingConfig.from_arguments(args)
    vtr = VTRConfig.from_arguments(args)

    model = VisualTextSequenceLabeler(
        height=vtr.font_size,
        width=vtr.window_size,
        kernel_size=vtr.kernel_size,
        out_channels=vtr.out_channels,
        emb_size=model_config.emb_size,
        num_layers=model_config.num_layers,
        n_heads=model_config.n_head,
        dropout=model_config.dropout,
    )
    criterion = BceLossForTokenClassification()

    train_dataset = VTRDatasetSL(
        train_data, vtr.font, vtr.font_size, vtr.window_size, vtr.stride, training_config.max_seq_len
    )
    val_dataset = (
        VTRDatasetSL(val_data, vtr.font, vtr.font_size, vtr.window_size, vtr.stride, training_config.max_seq_len)
        if val_data
        else None
    )
    test_dataset = (
        VTRDatasetSL(test_data, vtr.font, vtr.font_size, vtr.window_size, vtr.stride, training_config.max_seq_len)
        if test_data
        else None
    )

    train(
        model, train_dataset, criterion, training_config, sl=False, val_dataset=val_dataset, test_dataset=test_dataset
    )


def main(args: Namespace):
    if not args.vtr and not args.tokenizer:
        logger.error("You should specify tokenizer path for vanilla model.")
        return

    logger.info("Loading data...")
    train_data = load_json(args.train_data)
    val_data = load_json(args.val_data) if args.val_data else None
    test_data = load_json(args.test_data) if args.test_data else None

    if args.vtr and args.sl:
        train_vtr_encoder_sl(args, train_data, val_data, test_data)
    elif args.vtr:
        train_vtr_encoder(args, train_data, val_data, test_data)
    elif args.sl:
        train_vanilla_encoder_sl(args, train_data, val_data, test_data)
    else:
        train_vanilla_encoder(args, train_data, val_data, test_data)


if __name__ == "__main__":
    _args = configure_arg_parser().parse_args()
    main(_args)<|MERGE_RESOLUTION|>--- conflicted
+++ resolved
@@ -82,12 +82,7 @@
 
 def train_vtr_encoder(args: Namespace, train_data: list, val_data: list = None, test_data: list = None):
     logger.info("Training Visual Token Representation Encoder for sequence classification.")
-<<<<<<< HEAD
-    ocr_flag = False if args.no_ocr else True
-    logger.info(f"OCR: {ocr_flag}")
-=======
     logger.info(f"OCR: {not args.no_ocr}")
->>>>>>> 85608f39
     model_config = TransformerConfig.from_arguments(args)
     training_config = TrainingConfig.from_arguments(args)
     vtr = VTRConfig.from_arguments(args)
@@ -101,65 +96,6 @@
         hidden_size=model_config.emb_size,
         num_attention_heads=model_config.n_head,
         dropout=model_config.dropout,
-<<<<<<< HEAD
-        ocr_flag=ocr_flag,
-    )
-    criterion = BCEWithLogitsLoss()
-
-    if ocr_flag:
-        train_dataset: Dataset = VTRDatasetOCR(
-            train_data,
-            vtr.font,
-            vtr.font_size,
-            vtr.window_size,
-            vtr.stride,
-            training_config.max_seq_len,
-            vtr.ratio,
-        )
-        val_dataset: Dataset = (
-            VTRDatasetOCR(
-                val_data,
-                vtr.font,
-                vtr.font_size,
-                vtr.window_size,
-                vtr.stride,
-                training_config.max_seq_len,
-                vtr.ratio,
-            )
-            if val_data
-            else None
-        )
-        test_dataset: Dataset = (
-            VTRDatasetOCR(
-                test_data,
-                vtr.font,
-                vtr.font_size,
-                vtr.window_size,
-                vtr.stride,
-                training_config.max_seq_len,
-                vtr.ratio,
-            )
-            if test_data
-            else None
-        )
-    else:
-        train_dataset = VTRDataset(
-            train_data,
-            vtr.font,
-            vtr.font_size,
-            vtr.window_size,
-            vtr.stride,
-            training_config.max_seq_len,
-        )
-        val_dataset = (
-            VTRDataset(
-                val_data,
-                vtr.font,
-                vtr.font_size,
-                vtr.window_size,
-                vtr.stride,
-                training_config.max_seq_len,
-=======
         ocr_flag=not args.no_ocr,
     )
     criterion = BCEWithLogitsLoss()
@@ -189,26 +125,14 @@
         val_dataset = (
             VTRDatasetOCR(
                 val_data, vtr.font, vtr.font_size, vtr.window_size, vtr.stride, training_config.max_seq_len, vtr.ratio
->>>>>>> 85608f39
             )
             if val_data
             else None
         )
-<<<<<<< HEAD
-        test_dataset = (
-            VTRDataset(
-                test_data,
-                vtr.font,
-                vtr.font_size,
-                vtr.window_size,
-                vtr.stride,
-                training_config.max_seq_len,
-=======
 
         test_dataset = (
             VTRDatasetOCR(
                 test_data, vtr.font, vtr.font_size, vtr.window_size, vtr.stride, training_config.max_seq_len, vtr.ratio
->>>>>>> 85608f39
             )
             if test_data
             else None
@@ -222,11 +146,7 @@
         sl=False,
         val_dataset=val_dataset,
         test_dataset=test_dataset,
-<<<<<<< HEAD
-        ocr_flag=ocr_flag,
-=======
         ocr_flag=not args.no_ocr,
->>>>>>> 85608f39
     )
 
 
