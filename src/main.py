--- conflicted
+++ resolved
@@ -2,12 +2,8 @@
 from typing import TypedDict
 
 from loguru import logger
-<<<<<<< HEAD
 from torch.nn import CrossEntropyLoss
-=======
-from torch.nn import BCEWithLogitsLoss
 from torch.utils.data import Dataset
->>>>>>> 95a00b76
 
 from src.datasets.bert_dataset import BERTDataset
 from src.datasets.bert_dataset_sl import BERTDatasetSL
