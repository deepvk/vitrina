--- conflicted
+++ resolved
@@ -152,14 +152,10 @@
     ground_truth = torch.cat(ground_truth).numpy()
     predictions = torch.cat(predictions).numpy()
 
-<<<<<<< HEAD
     if no_average:
         average = None
     else:
         average = "binary" if num_classes == 2 else "macro"
-=======
-    average = "binary" if num_classes == 2 else "macro"
->>>>>>> 985b77fe
     precision, recall, f1_score, _ = precision_recall_fscore_support(ground_truth, predictions, average=average)
     accuracy = accuracy_score(ground_truth, predictions)
     result = {"accuracy": accuracy, "precision": precision, "recall": recall, "f1": f1_score}
