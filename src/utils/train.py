from dataclasses import asdict
from os.path import join

import torch
import wandb
from loguru import logger
from sklearn.metrics import accuracy_score, precision_recall_fscore_support
from torch import nn
from torch.optim import AdamW
from torch.utils.data import Dataset, DataLoader
from tqdm.auto import tqdm
from transformers import get_linear_schedule_with_warmup

from src.utils.common import set_deterministic_mode, dict_to_device
from src.utils.config import TrainingConfig
from src.datasets.vtr_dataset import VTRDatasetOCR

WANDB_PROJECT_NAME = "visual-text"


def train(
    model: nn.Module,
    train_dataset: Dataset,
    config: TrainingConfig,
    *,
    sl: bool,
    val_dataset: Dataset = None,
    test_dataset: Dataset = None,
    ocr_flag: bool = False,
    lang_detect_flag: bool = False,
):
    logger.info(f"Fix random state: {config.random_state}")
    set_deterministic_mode(config.random_state)

    device = config.device or ("cuda" if torch.cuda.is_available() else "cpu")
    logger.info(f"Using device: {device}")

    logger.info(f"Create train dataloader | batch size: {config.batch_size}")

    shuffle = not lang_detect_flag

    train_dataloader = DataLoader(
        train_dataset,
        batch_size=config.batch_size,
        collate_fn=train_dataset.collate_function,  # type: ignore
        num_workers=config.num_workers,
        shuffle=shuffle,
    )
    val_dataloader = None
    if val_dataset is not None:
        logger.info(f"Create val dataloader")
        val_dataloader = DataLoader(
            val_dataset,
            batch_size=config.batch_size,
            collate_fn=val_dataset.collate_function,  # type: ignore
            num_workers=config.num_workers,
            shuffle=False,
        )

    test_dataloader = None
    if test_dataset is not None:
        logger.info(f"Create test dataloader")
        test_dataloader = DataLoader(
            test_dataset,
            batch_size=config.batch_size,
            collate_fn=test_dataset.collate_function,  # type: ignore
            num_workers=config.num_workers,
            shuffle=False,
        )

    parameters_count = sum(p.numel() for p in model.parameters() if p.requires_grad)
    logger.info(f"Parameters count: {parameters_count}")
    model.to(device)
    num_training_steps = config.steps
    logger.info(f"Using AdamW optimizer | lr: {config.lr}")
<<<<<<< HEAD
    optimizer = AdamW(
        model.parameters(), config.lr, betas=(config.beta1, config.beta2), weight_decay=config.weight_decay
    )
    num_training_steps = len(train_dataloader) * config.epochs
=======
    optimizer = AdamW(model.parameters(), config.lr, betas=(config.beta1, config.beta2))
>>>>>>> f7295ef7
    scheduler = get_linear_schedule_with_warmup(
        optimizer, num_warmup_steps=config.warmup, num_training_steps=num_training_steps
    )
    logger.info(f"Use linear scheduler for {num_training_steps} training steps, {config.warmup} warmup steps")

    wandb.init(project=WANDB_PROJECT_NAME, config=asdict(config))
    wandb.watch(model, log="gradients", log_freq=50, idx=None, log_graph=False)

    logger.info(f"Start training for {num_training_steps} steps")
    pbar = tqdm(total=num_training_steps)
    batch_num = 0
    log_dict = {}
    need_next_iteration = True
    while need_next_iteration:
        for batch in train_dataloader:
            if batch_num == num_training_steps:
                need_next_iteration = False
                break
            model.train()

            batch_num += 1
            batch = dict_to_device(batch, except_keys={"max_word_len", "texts"}, device=device)

            optimizer.zero_grad()

            model_output = model(batch)
            loss = model_output["loss"]

            if ocr_flag:
                assert isinstance(train_dataset, VTRDatasetOCR)

                log_dict["train/CTC_loss"] = model_output["ctc_loss"]
                log_dict["train/LPIPS_loss"] = model_output["lpips_loss"]

            loss.backward()
            optimizer.step()
            scheduler.step()

            log_dict["train/loss"] = loss
            log_dict["train/learning_rate"] = scheduler.get_last_lr()[0]

            wandb.log(log_dict)

            pbar.desc = f"Step {batch_num} | Train loss: {round(loss.item(), 3)}"
            pbar.update()

            if batch_num % config.log_every == 0 and val_dataloader is not None:
                evaluate_model(
                    model,
                    val_dataloader,
                    device,
                    sl,
                    log=True,
                    group="val",
                    no_average=config.no_average,
                    ocr_flag=ocr_flag,
                )

    pbar.close()
    logger.info("Training finished")

    if val_dataloader is not None:
        evaluate_model(
            model, val_dataloader, device, sl, log=True, group="val", no_average=config.no_average, ocr_flag=ocr_flag
        )

    if test_dataloader is not None:
        evaluate_model(
            model, test_dataloader, device, sl, log=True, group="test", no_average=config.no_average, ocr_flag=ocr_flag
        )

    logger.info(f"Saving model")
    torch.save(model.state_dict(), join(wandb.run.dir, "last.ckpt"))


@torch.no_grad()
def evaluate_model(
    model: nn.Module,
    dataloader: DataLoader,
    device: str,
    sl: bool,
    *,
    log: bool = True,
    group: str = "",
    no_average: bool = False,
    ocr_flag: bool = False,
) -> dict[str, float]:
    if log:
        logger.info(f"Evaluating the model on {group} set")

    model.eval()
    num_classes = model.num_classes
    ground_truth = []
    predictions = []
    loss = 0
    ce_loss = 0
    ctc_loss = 0
    for test_batch in tqdm(dataloader, leave=False, position=0):
        batch = dict_to_device(test_batch, except_keys={"max_word_len", "texts"}, device=device)
        output = model(batch)

        loss += output["loss"]
        if ocr_flag:
            ce_loss += output["lpips_loss"]
            ctc_loss += output["ctc_loss"]

        true_labels = test_batch["labels"]

        if sl:
            true_labels = true_labels.view(-1)
            mask = true_labels >= 0

            true_labels = true_labels[mask]
            output["logits"] = output["logits"].view(-1)[mask]

        predictions.append(torch.argmax(output["logits"], dim=1).cpu().detach())
        ground_truth.append(true_labels.cpu().detach())

    losses_dict = {f"{group}/loss": loss / len(dataloader)}
    if ocr_flag:
        losses_dict[f"{group}/LPIPS_loss"] = ce_loss / len(dataloader)
        losses_dict[f"{group}/CTC_loss"] = ctc_loss / len(dataloader)

    ground_truth = torch.cat(ground_truth).numpy()
    predictions = torch.cat(predictions).numpy()

    if no_average:
        average = None
    else:
        average = "binary" if num_classes == 2 else "macro"
    precision, recall, f1_score, _ = precision_recall_fscore_support(ground_truth, predictions, average=average)
    accuracy = accuracy_score(ground_truth, predictions)
    result = {"accuracy": accuracy, "precision": precision, "recall": recall, "f1": f1_score}

    if log:
        if no_average:
            columns = ["class_name"] + [k for k, v in result.items() if k != "accuracy"]
            data = []
            assert isinstance(num_classes, int)
            for i in range(num_classes):
                data.append([i] + [round(result[column][i], 3) for column in columns[1:]])
            table = wandb.Table(data=data, columns=columns)
            log_dict = {f"{group}/metrics": table, f"{group}/accuracy": result["accuracy"]}
        else:
            log_dict = {f"{group}/{k}": v for k, v in result.items()}
        log_dict.update(losses_dict)
        wandb.log(log_dict)
    logger.info(",\n ".join(f"{k}: {v}" for k, v in result.items() if isinstance(v, float)))

    return result<|MERGE_RESOLUTION|>--- conflicted
+++ resolved
@@ -73,14 +73,9 @@
     model.to(device)
     num_training_steps = config.steps
     logger.info(f"Using AdamW optimizer | lr: {config.lr}")
-<<<<<<< HEAD
     optimizer = AdamW(
         model.parameters(), config.lr, betas=(config.beta1, config.beta2), weight_decay=config.weight_decay
     )
-    num_training_steps = len(train_dataloader) * config.epochs
-=======
-    optimizer = AdamW(model.parameters(), config.lr, betas=(config.beta1, config.beta2))
->>>>>>> f7295ef7
     scheduler = get_linear_schedule_with_warmup(
         optimizer, num_warmup_steps=config.warmup, num_training_steps=num_training_steps
     )
